--- conflicted
+++ resolved
@@ -967,70 +967,6 @@
                 columns = list(schema.names)
             columns.append(index_name)
         return (
-<<<<<<< HEAD
-            _fragment_to_pandas,
-            FragmentWrapper(self.fragments[index]),
-            self.columns,
-            self.filters,
-            self._dataset_info["schema"].remove_metadata(),
-            self.index.name if self.index is not None else None,
-        )
-
-    @property
-    def _fusion_compression_factor(self):
-        if self.operand("columns") is None:
-            return 1
-        approx_stats = self.approx_statistics()
-        total_uncompressed = 0
-        after_projection = 0
-        col_op = self.operand("columns")
-        for col in approx_stats["columns"]:
-            total_uncompressed += col["total_uncompressed_size"]
-            if col["path_in_schema"] in col_op:
-                after_projection += col["total_uncompressed_size"]
-
-        return max(after_projection / total_uncompressed, 0.001)
-
-
-def _fragment_to_pandas(fragment_wrapper, columns, filters, schema, index_name):
-    fragment = fragment_wrapper.fragment
-    if isinstance(filters, list):
-        filters = pq.filters_to_expression(filters)
-    if index_name is not None and columns is not None and index_name not in columns:
-        columns = columns.copy()
-        columns.append(index_name)
-    # TODO: There should be a way for users to define the type mapper
-    table = fragment.to_table(
-        schema=schema,
-        columns=columns,
-        filter=filters,
-        # Batch size determines how many rows are read at once and will
-        # cause the underlying array to be split into chunks of this size
-        # (max). We'd like to avoid fragmentation as much as possible and
-        # and to set this to something like inf but we have to set a finite,
-        # positive number.
-        # In the presence of row groups, the underlying array will still be
-        # chunked per rowgroup
-        batch_size=10_000_000,
-        fragment_scan_options=pa.dataset.ParquetFragmentScanOptions(
-            pre_buffer=True,
-            cache_options=pa.CacheOptions(
-                hole_size_limit=parse_bytes("4 MiB"),
-                range_size_limit=parse_bytes("32.00 MiB"),
-            ),
-        ),
-        # TODO: Reconsider this. The OMP_NUM_THREAD variable makes it harmful to enable this
-        use_threads=True,
-    )
-    df = table.to_pandas(
-        types_mapper=_determine_type_mapper(),
-        use_threads=False,
-        self_destruct=True,
-    )
-    if index_name is not None:
-        df = df.set_index(index_name)
-    return df
-=======
             ReadParquetPyarrowFS._table_to_pandas,
             (
                 ReadParquetPyarrowFS._fragment_to_table,
@@ -1084,7 +1020,6 @@
         if index_name is not None:
             df = df.set_index(index_name)
         return df
->>>>>>> c0fc7d38
 
 
 class ReadParquetFSSpec(ReadParquet):
