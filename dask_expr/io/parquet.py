--- conflicted
+++ resolved
@@ -662,11 +662,8 @@
         "storage_options",
         "filesystem",
         "ignore_metadata_file",
-<<<<<<< HEAD
         "calculate_divisions",
-=======
         "arrow_to_pandas",
->>>>>>> dfd538e4
         "kwargs",
         "_partitions",
         "_series",
@@ -680,11 +677,8 @@
         "storage_options": None,
         "filesystem": None,
         "ignore_metadata_file": True,
-<<<<<<< HEAD
         "calculate_divisions": False,
-=======
         "arrow_to_pandas": None,
->>>>>>> dfd538e4
         "kwargs": None,
         "_partitions": None,
         "_series": False,
@@ -977,7 +971,6 @@
                 columns = list(schema.names)
             columns.append(index_name)
         return (
-<<<<<<< HEAD
             ReadParquetPyarrowFS._table_to_pandas,
             (
                 ReadParquetPyarrowFS._fragment_to_table,
@@ -1021,76 +1014,28 @@
         )
 
     @staticmethod
-    def _table_to_pandas(table, index_name):
+    def _table_to_pandas(
+        table,
+        index_name,
+        arrow_to_pandas,
+        dtype_backend,
+    ):
+        if arrow_to_pandas is None:
+            arrow_to_pandas = {}
+        else:
+            arrow_to_pandas = arrow_to_pandas.copy()
         df = table.to_pandas(
-            types_mapper=_determine_type_mapper(),
-            use_threads=False,
-            self_destruct=True,
-            ignore_metadata=True,
+            types_mapper=_determine_type_mapper(
+                user_types_mapper=arrow_to_pandas.pop("types_mapper", None),
+                dtype_backend=dtype_backend,
+            ),
+            use_threads=arrow_to_pandas.get("use_threads", False),
+            self_destruct=arrow_to_pandas.get("self_destruct", True),
+            **arrow_to_pandas,
         )
         if index_name is not None:
             df = df.set_index(index_name)
         return df
-=======
-            _fragment_to_pandas,
-            FragmentWrapper(self.fragments[index]),
-            self.columns,
-            self.filters,
-            self._dataset_info["schema"].remove_metadata(),
-            self.arrow_to_pandas,
-            self.kwargs.get("dtype_backend"),
-        )
-
-
-def _fragment_to_pandas(
-    fragment_wrapper,
-    columns,
-    filters,
-    schema,
-    arrow_to_pandas,
-    dtype_backend,
-):
-    fragment = fragment_wrapper.fragment
-    if isinstance(filters, list):
-        filters = pq.filters_to_expression(filters)
-    table = fragment.to_table(
-        schema=schema,
-        columns=columns,
-        filter=filters,
-        # Batch size determines how many rows are read at once and will
-        # cause the underlying array to be split into chunks of this size
-        # (max). We'd like to avoid fragmentation as much as possible and
-        # and to set this to something like inf but we have to set a finite,
-        # positive number.
-        # In the presence of row groups, the underlying array will still be
-        # chunked per rowgroup
-        batch_size=10_000_000,
-        fragment_scan_options=pa.dataset.ParquetFragmentScanOptions(
-            pre_buffer=True,
-            cache_options=pa.CacheOptions(
-                hole_size_limit=parse_bytes("4 MiB"),
-                range_size_limit=parse_bytes("32.00 MiB"),
-            ),
-        ),
-        # TODO: Reconsider this. The OMP_NUM_THREAD variable makes it harmful to enable this
-        use_threads=True,
-    )
-    if arrow_to_pandas is None:
-        arrow_to_pandas = {}
-    else:
-        arrow_to_pandas = arrow_to_pandas.copy()
-
-    df = table.to_pandas(
-        types_mapper=_determine_type_mapper(
-            user_types_mapper=arrow_to_pandas.pop("types_mapper", None),
-            dtype_backend=dtype_backend,
-        ),
-        use_threads=arrow_to_pandas.get("use_threads", False),
-        self_destruct=arrow_to_pandas.get("self_destruct", True),
-        **arrow_to_pandas,
-    )
-    return df
->>>>>>> dfd538e4
 
 
 class ReadParquetFSSpec(ReadParquet):
