from __future__ import annotations

import functools
import os
import weakref
from collections import defaultdict
from collections.abc import Generator
from typing import TYPE_CHECKING, Literal

import dask
import pandas as pd
import toolz
from dask.dataframe.core import is_dataframe_like, is_index_like, is_series_like
from dask.utils import funcname, import_required, is_arraylike

from dask_expr._util import _BackendData, _tokenize_deterministic

if TYPE_CHECKING:
    # TODO import from typing (requires Python >=3.10)
    from typing_extensions import TypeAlias

OptimizerStage: TypeAlias = Literal[
    "logical",
    "simplified-logical",
    "tuned-logical",
    "physical",
    "simplified-physical",
    "fused",
]


def _unpack_collections(o):
    if isinstance(o, Expr):
        return o

    if hasattr(o, "expr"):
        return o.expr
    else:
        return o


class Expr:
    _parameters = []
    _defaults = {}
    _instances = weakref.WeakValueDictionary()

    def __new__(cls, *args, **kwargs):
        operands = list(args)
        for parameter in cls._parameters[len(operands) :]:
            try:
                operands.append(kwargs.pop(parameter))
            except KeyError:
                operands.append(cls._defaults[parameter])
        assert not kwargs, kwargs
        inst = object.__new__(cls)
        inst.operands = [_unpack_collections(o) for o in operands]
        _name = inst._name
        if _name in Expr._instances:
            return Expr._instances[_name]

        Expr._instances[_name] = inst
        return inst

    def _tune_down(self):
        return None

    def _tune_up(self, parent):
        return None

    def _operands_for_repr(self):
        to_include = []
        for param, operand in zip(self._parameters, self.operands):
            if isinstance(operand, Expr) or (
                not isinstance(operand, (pd.Series, pd.DataFrame))
                and operand != self._defaults.get(param)
            ):
                to_include.append(f"{param}={operand!r}")
        return to_include

    def __str__(self):
        s = ", ".join(self._operands_for_repr())
        return f"{type(self).__name__}({s})"

    def __repr__(self):
        return str(self)

    def _tree_repr_argument_construction(self, i, op, header):
        try:
            param = self._parameters[i]
            default = self._defaults[param]
        except (IndexError, KeyError):
            param = self._parameters[i] if i < len(self._parameters) else ""
            default = "--no-default--"

        if repr(op) != repr(default):
            if param:
                header += f" {param}={repr(op)}"
            else:
                header += repr(op)
        return header

    def _tree_repr_lines(self, indent=0, recursive=True):
        header = funcname(type(self)) + ":"
        lines = []
        for i, op in enumerate(self.operands):
            if isinstance(op, Expr):
                if recursive:
                    lines.extend(op._tree_repr_lines(2))
            else:
                if isinstance(op, _BackendData):
                    op = op._data

                # TODO: this stuff is pandas-specific
                if isinstance(op, pd.core.base.PandasObject):
                    op = "<pandas>"
                elif is_dataframe_like(op):
                    op = "<dataframe>"
                elif is_index_like(op):
                    op = "<index>"
                elif is_series_like(op):
                    op = "<series>"
                elif is_arraylike(op):
                    op = "<array>"
                header = self._tree_repr_argument_construction(i, op, header)

<<<<<<< HEAD
                if repr(op) != repr(default):
                    if "object at 0x" not in repr(op):
                        if param:
                            header += f" {param}={repr(op)}"
                        else:
                            header += repr(op)
=======
>>>>>>> cd93c33c
        lines = [header] + lines
        lines = [" " * indent + line for line in lines]

        return lines

    def tree_repr(self):
        return os.linesep.join(self._tree_repr_lines())

    def analyze(self, filename: str | None = None, format: str | None = None) -> None:
        from dask_expr.diagnostics import analyze

        return analyze(self, filename=filename, format=format)

    def explain(
        self, stage: OptimizerStage = "fused", format: str | None = None
    ) -> None:
        from dask_expr.diagnostics import explain

        return explain(self, stage, format)

    def pprint(self):
        for line in self._tree_repr_lines():
            print(line)

    def __hash__(self):
        return hash(self._name)

    def __dask_tokenize__(self):
        return self._name

    def __reduce__(self):
        if dask.config.get("dask-expr-no-serialize", False):
            raise RuntimeError(f"Serializing a {type(self)} object")
        return type(self), tuple(self.operands)

    def _depth(self):
        """Depth of the expression tree

        Returns
        -------
        depth: int
        """
        if not self.dependencies():
            return 1
        else:
            return max(expr._depth() for expr in self.dependencies()) + 1

    def operand(self, key):
        # Access an operand unambiguously
        # (e.g. if the key is reserved by a method/property)
        return self.operands[type(self)._parameters.index(key)]

    def dependencies(self):
        # Dependencies are `Expr` operands only
        return [operand for operand in self.operands if isinstance(operand, Expr)]

    def _task(self, index: int):
        """The task for the i'th partition

        Parameters
        ----------
        index:
            The index of the partition of this dataframe

        Examples
        --------
        >>> class Add(Expr):
        ...     def _task(self, i):
        ...         return (operator.add, (self.left._name, i), (self.right._name, i))

        Returns
        -------
        task:
            The Dask task to compute this partition

        See Also
        --------
        Expr._layer
        """
        raise NotImplementedError(
            "Expressions should define either _layer (full dictionary) or _task"
            " (single task).  This expression type defines neither"
        )

    def _layer(self) -> dict:
        """The graph layer added by this expression

        Examples
        --------
        >>> class Add(Expr):
        ...     def _layer(self):
        ...         return {
        ...             (self._name, i): (operator.add, (self.left._name, i), (self.right._name, i))
        ...             for i in range(self.npartitions)
        ...         }

        Returns
        -------
        layer: dict
            The Dask task graph added by this expression

        See Also
        --------
        Expr._task
        Expr.__dask_graph__
        """

        return {(self._name, i): self._task(i) for i in range(self.npartitions)}

    def rewrite(self, kind: str):
        """Rewrite an expression

        This leverages the ``._{kind}_down`` and ``._{kind}_up``
        methods defined on each class

        Returns
        -------
        expr:
            output expression
        changed:
            whether or not any change occured
        """
        expr = self
        down_name = f"_{kind}_down"
        up_name = f"_{kind}_up"
        while True:
            _continue = False

            # Rewrite this node
            out = getattr(expr, down_name)()
            if out is None:
                out = expr
            if not isinstance(out, Expr):
                return out
            if out._name != expr._name:
                expr = out
                continue

            # Allow children to rewrite their parents
            for child in expr.dependencies():
                out = getattr(child, up_name)(expr)
                if out is None:
                    out = expr
                if not isinstance(out, Expr):
                    return out
                if out is not expr and out._name != expr._name:
                    expr = out
                    _continue = True
                    break

            if _continue:
                continue

            # Rewrite all of the children
            new_operands = []
            changed = False
            for operand in expr.operands:
                if isinstance(operand, Expr):
                    new = operand.rewrite(kind=kind)
                    if new._name != operand._name:
                        changed = True
                else:
                    new = operand
                new_operands.append(new)

            if changed:
                expr = type(expr)(*new_operands)
                continue
            else:
                break

        return expr

    def simplify_once(self, dependents: defaultdict, simplified: dict):
        """Simplify an expression

        This leverages the ``._simplify_down`` and ``._simplify_up``
        methods defined on each class

        Parameters
        ----------

        dependents: defaultdict[list]
            The dependents for every node.
        simplified: dict
            Cache of simplified expressions for these dependents.

        Returns
        -------
        expr:
            output expression
        """
        # Check if we've already simplified for these dependents
        if self._name in simplified:
            return simplified[self._name]

        expr = self

        while True:
            out = expr._simplify_down()
            if out is None:
                out = expr
            if not isinstance(out, Expr):
                return out
            if out._name != expr._name:
                expr = out

            # Allow children to simplify their parents
            for child in expr.dependencies():
                out = child._simplify_up(expr, dependents)
                if out is None:
                    out = expr

                if not isinstance(out, Expr):
                    return out
                if out is not expr and out._name != expr._name:
                    expr = out
                    break

            # Rewrite all of the children
            new_operands = []
            changed = False
            for operand in expr.operands:
                if isinstance(operand, Expr):
                    # Bandaid for now, waiting for Singleton
                    dependents[operand._name].append(weakref.ref(expr))
                    new = operand.simplify_once(
                        dependents=dependents, simplified=simplified
                    )
                    simplified[operand._name] = new
                    if new._name != operand._name:
                        changed = True
                else:
                    new = operand
                new_operands.append(new)

            if changed:
                expr = type(expr)(*new_operands)

            break

        return expr

    def simplify(self) -> Expr:
        expr = self
        seen = set()
        while True:
            dependents = collect_dependents(expr)
            new = expr.simplify_once(dependents=dependents, simplified={})
            if new._name == expr._name:
                break
            if new._name in seen:
                raise RuntimeError(
                    f"Optimizer does not converge. {expr!r} simplified to {new!r} which was already seen. "
                    "Please report this issue on the dask issue tracker with a minimal reproducer."
                )
            seen.add(new._name)
            expr = new
        return expr

    def _simplify_down(self):
        return

    def _simplify_up(self, parent, dependents):
        return

    def lower_once(self, lowered: dict):
        # Check for a chached result
        try:
            return lowered[self._name]
        except KeyError:
            pass

        expr = self

        # Lower this node
        out = expr._lower()
        if out is None:
            out = expr
        if not isinstance(out, Expr):
            return out

        # Lower all children
        new_operands = []
        changed = False
        for operand in out.operands:
            if isinstance(operand, Expr):
                new = operand.lower_once(lowered)
                if new._name != operand._name:
                    changed = True
            else:
                new = operand
            new_operands.append(new)

        if changed:
            out = type(out)(*new_operands)

        # Cache the result and return
        return lowered.setdefault(self._name, out)

    def lower_completely(self) -> Expr:
        """Lower an expression completely

        This calls the ``lower_once`` method in a loop
        until nothing changes. This function does not
        apply any other optimizations (like ``simplify``).

        Returns
        -------
        expr:
            output expression

        See Also
        --------
        Expr.lower_once
        Expr._lower
        """
        # Lower until nothing changes
        expr = self
        lowered = {}
        while True:
            new = expr.lower_once(lowered)
            if new._name == expr._name:
                break
            expr = new
        return expr

    def _lower(self):
        return

    @functools.cached_property
    def _funcname(self):
        return funcname(type(self)).lower()

    @functools.cached_property
    def _name(self):
        return self._funcname + "-" + _tokenize_deterministic(*self.operands)

    @property
    def _meta(self):
        raise NotImplementedError()

    def __getattr__(self, key):
        try:
            return object.__getattribute__(self, key)
        except AttributeError as err:
            if key.startswith("_meta"):
                # Avoid a recursive loop if/when `self._meta*`
                # produces an `AttributeError`
                raise RuntimeError(
                    f"Failed to generate metadata for {self}. "
                    "This operation may not be supported by the current backend."
                )

            # Allow operands to be accessed as attributes
            # as long as the keys are not already reserved
            # by existing methods/properties
            _parameters = type(self)._parameters
            if key in _parameters:
                idx = _parameters.index(key)
                return self.operands[idx]
            if is_dataframe_like(self._meta) and key in self._meta.columns:
                return self[key]

            link = "https://github.com/dask-contrib/dask-expr/blob/main/README.md#api-coverage"
            raise AttributeError(
                f"{err}\n\n"
                "This often means that you are attempting to use an unsupported "
                f"API function. Current API coverage is documented here: {link}."
            )

    def __dask_graph__(self):
        """Traverse expression tree, collect layers"""
        stack = [self]
        seen = set()
        layers = []
        while stack:
            expr = stack.pop()

            if expr._name in seen:
                continue
            seen.add(expr._name)

            layers.append(expr._layer())
            for operand in expr.dependencies():
                stack.append(operand)

        return toolz.merge(layers)

    @property
    def dask(self):
        return self.__dask_graph__()

    def substitute(self, old, new) -> Expr:
        """Substitute a specific term within the expression

        Note that replacing non-`Expr` terms may produce
        unexpected results, and is not recommended.
        Substituting boolean values is not allowed.

        Parameters
        ----------
        old:
            Old term to find and replace.
        new:
            New term to replace instances of `old` with.

        Examples
        --------
        >>> (df + 10).substitute(10, 20)
        df + 20
        """
        return self._substitute(old, new, _seen=set())

    def _substitute(self, old, new, _seen):
        if self._name in _seen:
            return self
        # Check if we are replacing a literal
        if isinstance(old, Expr):
            substitute_literal = False
            if self._name == old._name:
                return new
        else:
            substitute_literal = True
            if isinstance(old, bool):
                raise TypeError("Arguments to `substitute` cannot be bool.")

        new_exprs = []
        update = False
        for operand in self.operands:
            if isinstance(operand, Expr):
                val = operand._substitute(old, new, _seen)
                if operand._name != val._name:
                    update = True
                new_exprs.append(val)
            elif (
                "Fused" in type(self).__name__
                and isinstance(operand, list)
                and all(isinstance(op, Expr) for op in operand)
            ):
                # Special handling for `Fused`.
                # We make no promise to dive through a
                # list operand in general, but NEED to
                # do so for the `Fused.exprs` operand.
                val = []
                for op in operand:
                    val.append(op._substitute(old, new, _seen))
                    if val[-1]._name != op._name:
                        update = True
                new_exprs.append(val)
            elif (
                substitute_literal
                and not isinstance(operand, bool)
                and isinstance(operand, type(old))
                and operand == old
            ):
                new_exprs.append(new)
                update = True
            else:
                new_exprs.append(operand)

        if update:  # Only recreate if something changed
            return type(self)(*new_exprs)
        else:
            _seen.add(self._name)
        return self

    def substitute_parameters(self, substitutions: dict) -> Expr:
        """Substitute specific `Expr` parameters

        Parameters
        ----------
        substitutions:
            Mapping of parameter keys to new values. Keys that
            are not found in ``self._parameters`` will be ignored.
        """
        if not substitutions:
            return self

        changed = False
        new_operands = []
        for i, operand in enumerate(self.operands):
            if i < len(self._parameters) and self._parameters[i] in substitutions:
                new_operands.append(substitutions[self._parameters[i]])
                changed = True
            else:
                new_operands.append(operand)
        if changed:
            return type(self)(*new_operands)
        return self

    def _node_label_args(self):
        """Operands to include in the node label by `visualize`"""
        return self.dependencies()

    def _to_graphviz(
        self,
        rankdir="BT",
        graph_attr=None,
        node_attr=None,
        edge_attr=None,
        **kwargs,
    ):
        from dask.dot import label, name

        graphviz = import_required(
            "graphviz",
            "Drawing dask graphs with the graphviz visualization engine requires the `graphviz` "
            "python library and the `graphviz` system library.\n\n"
            "Please either conda or pip install as follows:\n\n"
            "  conda install python-graphviz     # either conda install\n"
            "  python -m pip install graphviz    # or pip install and follow installation instructions",
        )

        graph_attr = graph_attr or {}
        node_attr = node_attr or {}
        edge_attr = edge_attr or {}

        graph_attr["rankdir"] = rankdir
        node_attr["shape"] = "box"
        node_attr["fontname"] = "helvetica"

        graph_attr.update(kwargs)
        g = graphviz.Digraph(
            graph_attr=graph_attr,
            node_attr=node_attr,
            edge_attr=edge_attr,
        )

        stack = [self]
        seen = set()
        dependencies = {}
        while stack:
            expr = stack.pop()

            if expr._name in seen:
                continue
            seen.add(expr._name)

            dependencies[expr] = set(expr.dependencies())
            for dep in expr.dependencies():
                stack.append(dep)

        cache = {}
        for expr in dependencies:
            expr_name = name(expr)
            attrs = {}

            # Make node label
            deps = [
                funcname(type(dep)) if isinstance(dep, Expr) else str(dep)
                for dep in expr._node_label_args()
            ]
            _label = funcname(type(expr))
            if deps:
                _label = f"{_label}({', '.join(deps)})" if deps else _label
            node_label = label(_label, cache=cache)

            attrs.setdefault("label", str(node_label))
            attrs.setdefault("fontsize", "20")
            g.node(expr_name, **attrs)

        for expr, deps in dependencies.items():
            expr_name = name(expr)
            for dep in deps:
                dep_name = name(dep)
                g.edge(dep_name, expr_name)

        return g

    def visualize(self, filename="dask-expr.svg", format=None, **kwargs):
        """
        Visualize the expression graph.
        Requires ``graphviz`` to be installed.

        Parameters
        ----------
        filename : str or None, optional
            The name of the file to write to disk. If the provided `filename`
            doesn't include an extension, '.png' will be used by default.
            If `filename` is None, no file will be written, and the graph is
            rendered in the Jupyter notebook only.
        format : {'png', 'pdf', 'dot', 'svg', 'jpeg', 'jpg'}, optional
            Format in which to write output file. Default is 'svg'.
        **kwargs
           Additional keyword arguments to forward to ``to_graphviz``.
        """
        from dask.dot import graphviz_to_file

        g = self._to_graphviz(**kwargs)
        graphviz_to_file(g, filename, format)
        return g

    def walk(self) -> Generator[Expr]:
        """Iterate through all expressions in the tree

        Returns
        -------
        nodes
            Generator of Expr instances in the graph.
            Ordering is a depth-first search of the expression tree
        """
        stack = [self]
        seen = set()
        while stack:
            node = stack.pop()
            if node._name in seen:
                continue
            seen.add(node._name)

            for dep in node.dependencies():
                stack.append(dep)

            yield node

    def find_operations(self, operation: type | tuple[type]) -> Generator[Expr]:
        """Search the expression graph for a specific operation type

        Parameters
        ----------
        operation
            The operation type to search for.

        Returns
        -------
        nodes
            Generator of `operation` instances. Ordering corresponds
            to a depth-first search of the expression graph.
        """
        assert (
            isinstance(operation, tuple)
            and all(issubclass(e, Expr) for e in operation)
            or issubclass(operation, Expr)
        ), "`operation` must be`Expr` subclass)"
        return (expr for expr in self.walk() if isinstance(expr, operation))


def collect_dependents(expr) -> defaultdict:
    dependents = defaultdict(list)
    stack = [expr]
    seen = set()
    while stack:
        node = stack.pop()
        if node._name in seen:
            continue
        seen.add(node._name)

        for dep in node.dependencies():
            stack.append(dep)
            dependents[dep._name].append(weakref.ref(node))
    return dependents<|MERGE_RESOLUTION|>--- conflicted
+++ resolved
@@ -123,15 +123,6 @@
                     op = "<array>"
                 header = self._tree_repr_argument_construction(i, op, header)
 
-<<<<<<< HEAD
-                if repr(op) != repr(default):
-                    if "object at 0x" not in repr(op):
-                        if param:
-                            header += f" {param}={repr(op)}"
-                        else:
-                            header += repr(op)
-=======
->>>>>>> cd93c33c
         lines = [header] + lines
         lines = [" " * indent + line for line in lines]
 
